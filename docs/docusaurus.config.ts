--- conflicted
+++ resolved
@@ -3,23 +3,14 @@
 import type * as Preset from '@docusaurus/preset-classic';
 
 const config: Config = {
-<<<<<<< HEAD
-    title: "Datacore",
-    favicon: "img/favicon.ico",
-    // Set the production url of your site here
-    url: "https://blacksmithgu.github.io",
-    // Set the /<baseUrl>/ pathname under which your site is served
-    // For GitHub pages deployment, it is often '/<projectName>/'
-    baseUrl: "/datacore/",
-=======
   title: 'Datacore',
   tagline: 'Database for Obsidian power users.',
   favicon: 'img/favicon.ico',
->>>>>>> 07aa8eb8
 
   // Set the production url of your site here
-  url: 'https://blacksmithgu.github.io/',
+  url: 'https://blacksmithgu.github.io',
   baseUrl: '/datacore',
+  trailingSlash: false,
 
   // GitHub pages deployment config.
   organizationName: 'blacksmithgu',
@@ -109,18 +100,8 @@
           title: 'Community',
           items: [
             {
-<<<<<<< HEAD
-                sidebarPath: "./sidebars.ts",
-                path: "./root",
-								routeBasePath: "/",
-                // Please change this to your repo.
-                // Remove this to remove the "edit this page" links.
-                editUrl: "https://github.com/blacksmithgu/datacore/tree/main/docs",
-								
-=======
               label: 'Github',
               href: 'https://github.com/blacksmithgu/datacore',
->>>>>>> 07aa8eb8
             },
             {
               label: 'Discord',
